'''
Copyright 2012 Will Snook (http://willsnook.com)
Copyright 2015 Chris Kuethe (https://github.com/ckuethe)
MIT License

Utility code for generating antenna geometry files in nec2 card stack format
'''

import math
<<<<<<< HEAD

SCALE = 1000
=======
import copy
>>>>>>> b6fbf51e

# =======================================================================================================
# Field formatting functions (i.e. "columns" in punchcard-speak)
# =======================================================================================================

def sci(f):
    ''' Return formatted string containinga scientific notaion float in a 13 char wide field (xyz coordiates, radius)
    '''
    return ' {: >10.4E}'.format(f).replace('.', ',')


def length(meters):
    return ' {: >10.2f}'.format(meters * SCALE).replace('.', ',')

def angle(deg):
    return ' {: >10.2f}'.format(deg).replace('.', ',')

def dec(i):
    ''' Return formatted string containing a decimal integer in a 6 char wide field (tags, segments)
    '''
    return ' {: >10d}'.format(math.trunc(i))


# =======================================================================================================
# Unit conversions... The nec2 engine requires its inputs to be in meters and degrees. Note that these
# functions are named to denote the pre-conversion units, because I consider those more suitable for
# the calculations I will be working with.
# =======================================================================================================

def m(m):
    ''' Convert meters to meters. Useful for being consistent about always specifying units and for
        making sure not to accidentaly run afoul of Python's integer math (hence the * 1.0)
    '''
    return m * 1.0

def mm(mils):
    return mils * 0.001

def inch(i):
    return i * 2.54 / 100.0

def deg(degrees):
    ''' Make sure degrees are float
    '''
    return degrees * 1.0

def AWG(n):
	'''
	convert awg to wire diameter in m.
	AWG 0000 (4/0) .. 0 (1/0) maps to -3..0
	'''
	if type(n) is not int:
		raise TypeError('AWG must be an integer')
	if n not in range(-3, 41):
		raise ValueError('AWG must be from -3 to 40')
	# https://en.wikipedia.org/wiki/American_wire_gauge
	return math.exp(2.1104 - 0.11594*n) * 1e-3

# =======================================================================================================
# Output conversions from meters back to inches
# =======================================================================================================

def mToIn(meters):
    ''' Convert meters back to inches for output in the comment section
    '''
    return meters * 100.0 / 2.54




# =======================================================================================================
# 3D point and rotation classes
# =======================================================================================================

class Point:
    def __init__(self,x,y,z):
        self.x = float(x)
        self.y = float(y)
        self.z = float(z)


class Rotation:
    def __init__(self,rx,ry,rz):
        self.rx = float(rx)
        self.ry = float(ry)
        self.rz = float(rz)


# =======================================================================================================
# Model class
# =======================================================================================================

class Model:
<<<<<<< HEAD
    def __init__(self, wireRadius):
        ''' Prepare the model with the given wire radius
        '''
        self.wires      = ""
        self.transforms = ""
        self.wireRadius = wireRadius
        self.tag        = 0
        self.EX_tag     = 0
        self.EX_segment = 0

        self.transformBuffer = ''

    # ---------------------------------------------------------------------------------------------------
    # Low-level functions to generate nec2 cards
    # See documentation at http://www.nec2.org/part_3/cards/ 
    # Tag & segments have no units. Dimensions are in meters. Angles are in degrees.
    # ---------------------------------------------------------------------------------------------------

    def flushTransformBuffer(self):
        ''' Used in some song and dance to avoid the edge case that can occur with an arc as the last element
            My double GM card trick causes a problem if the second GM tries to refer to a tag that doesn't exist
        '''
        self.transforms      += self.transformBuffer
        self.transformBuffer  = ""


    def gw(self, tag, segments, x1, y1, z1, x2, y2, z2, radius):
        ''' Return the line for a GW card, a wire.
        '''
        gw = "GW" + dec(tag) + dec(segments)
        gw += length(x1) + length(y1) + length(z1)
        gw += length(x2) + length(y2) + length(z2)
        gw += length(radius) + "\n"
        return gw

    def ga(self, tag, segments, arcRadius, startAngle, endAngle, wireRadius):
        ''' Return the line for a GA card, an arc in the X-Z plane with its center at the origin
        '''
        notUsed = 0.0
        ga = "GA" + dec(tag) + dec(segments)
        ga += length(arcRadius) + angle(startAngle) + angle(endAngle)
        ga += length(wireRadius)
        ga += dec(notUsed) # Note: xnec2c fills this in with its "Segs % lambda" field, but that may be a bug
        ga += dec(notUsed) + dec(notUsed) + "\n"
        return ga

    def gm(self, rotX, rotY, rotZ, trX, trY, trZ, firstTag):
        ''' Return the line for a GM card, move (rotate and translate).
            rotX, rotY, and rotZ: angle to rotate around each axis
            trX, trY, and trZ: distance to translate along each axis
            firstTag: first tag# to apply transform to (subseqent tag#'s get it too... like it or not)
        '''
        tagIncrement = 0
        newStructures = 0
        gm = "GM" + dec(tagIncrement) + dec(newStructures)
        gm += angle(rotX) + angle(rotY) + angle(rotZ)
        gm += length(trX) + length(trY) + length(trZ)
        gm += dec(firstTag*1.0) + "\n"
        return gm

    def ge(self):
        ''' Card to "terminate reading of geometry data cards"
        '''
        GPFLAG = 0  # Ground plane flag. 0 means no ground plane present.
        ge = "GE"
        ge += dec(GPFLAG) + "\n"
        return ge
    
    def gs(self):
        ''' Scale Structure Dimensions '''
        return "GS" + dec(0) + dec(0) + dec(SCALE) + "\n"

    def fr(self, start, stepSize, stepCount):
        ''' Define the frequency range to be modeled
        '''
        IFRQ = 0           # Step type, 0 is linear (additive), 1 = multiplicative
        NFRQ = stepCount   # Number of frequency steps
        I3   = 0           # blank
        I4   = 0           # blank
        FMHZ   = start     # Starting frequency in MHz
        DELFRQ = stepSize  # Frequency stepping increment (IFRQ=0), or multiplication factor (IFRQ=1)
        fr = "FR"
        fr += sci(IFRQ) + sci(NFRQ) + dec(I3) + dec(I4)
        fr += sci(FMHZ) + sci(DELFRQ) + "\n"
        return fr

    def ex(self,tag,segment):
        ''' Define excitation parameters.
        '''
        I1 = 0        # Excitation type. 0 means an "applied-E-field" voltage source
        I2 = tag      # Tag number of the wire element to which the source will be applied
        I3 = segment  # Segment within the previously specified wire element to which the source will be applied
        I4 = 0        # 0 means use defaults for admittance matrix asymmetry and printing input impedance voltage
        F1 = 1.0      # Real part of voltage
        F2 = 0.0      # Imaginary part of voltage
        ex = "EX"
        ex += dec(I1) + dec(I2) + dec(I3) + dec(I4)
        ex += sci(F1) + sci(F2) + "\n"
        return ex


    def rp(self):
        ''' Card to initiate calculation and output of radiation pattern.
        '''
        I1  = 0      # 0 is normal mode: defaults to free-space unless a previous GN card specified a ground plane
        NTH = 37     # Number of values of theta (angle away from positive Z axis)
        NPH = 37     # Number of values of phi (angle away from X axis in the XY plane)
        I4  = 0      # Use defaults for some misc output printing options
        THETS = 0.0  # Theta start value in degrees
        PHIS  = 0.0  # Phi start value in degrees
        DTH   = 10.0 # Delta-theta in degrees
        DPH   = 10.0 # Delta-phi in degrees
        rp = "RP"
        rp += dec(I1) + dec(NTH) + dec(NPH) + dec(I4)
        rp += sci(THETS) + sci(PHIS) + sci(DTH) + sci(DPH) + "\n"
        return rp


    def en(self):
        ''' Card to mark end of input
        '''
        return "EN\n"

    # ---------------------------------------------------------------------------------------------------
    # High-level geometry functions
    # ---------------------------------------------------------------------------------------------------

    def addWire(self, segments, pt1, pt2):
        ''' Append a wire, increment the tag number, and return this object to facilitate a chained attachToEX() call
        '''
        self.tag += 1
        self.wires += self.gw(self.tag, segments, pt1.x, pt1.y, pt1.z, pt2.x, pt2.y, pt2.z, self.wireRadius)
        self.flushTransformBuffer()
        self.middle = math.trunc(segments/2) + 1
        return self

    def addArc(self, segments, radius, start, end, rotate, translate):
        ''' Append an arc using a combination of a GA card (radius, start angle, end angle), a GM card to rotate
            and translate the arc from the origin into it's correct location, and a second GM card to restore the
            transformation matrix for cards that come after the arc.
        '''
        # Place the arc in the XZ plane with its center on the origin
        self.tag += 1
        self.wires += self.ga(self.tag, segments, radius, start, end, self.wireRadius)
        self.flushTransformBuffer()
        self.middle = math.trunc(segments/2) + 1
        # Move the arc to where it's supposed to be (note the tag #)
        r = rotate
        t = translate
        self.transforms += self.gm(r.rx, r.ry, r.rz, t.x, t.y, t.z, self.tag)
        # Queue up the transforms to roll back the translation and rotation, using multiple gm cards to ensure
        # that it really works (see GM card documentation about order of operations). This will restore the normal
        # coordinate system if any elements are appended to the model after this arc, but the use of tag = n+1
        # means it could break the nec2 parser if it's included without a GW or GA that actually uses tag n+1. The
        # point of this buffering nonsense is to avoid triggering that parsing problem.
        self.transformBuffer += self.gm(  0.0,   0.0,   0.0, -t.x, -t.y, -t.z, self.tag+1)
        self.transformBuffer += self.gm(  0.0,   0.0, -r.rz,  0.0,  0.0,  0.0, self.tag+1)
        self.transformBuffer += self.gm(  0.0, -r.ry,   0.0,  0.0,  0.0,  0.0, self.tag+1)
        self.transformBuffer += self.gm(-r.rx,   0.0,   0.0,  0.0,  0.0,  0.0, self.tag+1)
        return self

    def feedAtMiddle(self):
        ''' Attach the EX card feedpoint to the middle segment of the element that was most recently created
        '''
        self.EX_tag     = self.tag
        self.EX_segment = self.middle


    def getText(self, start, stepSize, stepCount):
        footer = self.ge()
        footer += self.ex(tag=self.EX_tag, segment=self.EX_segment)
        footer += self.fr(start, stepSize, stepCount)
        footer += self.rp()
        footer += self.en()
        return self.gs() + self.wires + self.transforms + footer
=======
	def __init__(self, wireRadius, wavelength=None, frequency=None, velocityfactor=1.0):
		''' Prepare the model with the given wire radius
		'''
		self.wires      = ""
		self.transforms = ""
		self.wireRadius = wireRadius
		self.tag        = 0
		self.EX_tag     = 0
		self.EX_segment = 0
		self.endpoint = Point(0,0,0)

		self.velocityfactor = velocityfactor
		if (wavelength and frequency):
			self.wavelength = wavelength
			self.frequency = frequency
		elif wavelength:
			self.wavelength = wavelength
			self.frequency = self.velocityfactor * 3e8 / self.wavelength
		elif frequency:
			self.frequency = frequency
			self.wavelength = self.velocityfactor * 3e8 / self.frequency
		else:
			self.wavelength = self.frequency = None

		self.transformBuffer = ''

	# ---------------------------------------------------------------------------------------------------
	# Low-level functions to generate nec2 cards
	# See documentation at http://www.nec2.org/part_3/cards/ 
	# Tag & segments have no units. Dimensions are in meters. Angles are in degrees.
	# ---------------------------------------------------------------------------------------------------

	def flushTransformBuffer(self):
		''' Used in some song and dance to avoid the edge case that can occur with an arc as the last element
		    My double GM card trick causes a problem if the second GM tries to refer to a tag that doesn't exist
		'''
		self.transforms      += self.transformBuffer
		self.transformBuffer  = ""


	def gw(self, tag, segments, x1, y1, z1, x2, y2, z2, radius):
		''' Return the line for a GW card, a wire.
		'''
		gw = "GW" + dec(tag) + dec(segments)
		gw += sci(x1) + sci(y1) + sci(z1)
		gw += sci(x2) + sci(y2) + sci(z2)
		gw += sci(radius) + "\n"
		return gw

	def gh(self, tag, segments, pitch,height, xzr1,yzr1, xzr2,yzr2, wireRadius):
		'''
		NEC2 calls it "Turns Spacing" and "Helix Length"; I
		prefer to say "Pitch" and "Height", respectively.

		Height is how tall the structure is if you stand it up on a
		table. It has nothing to do with wire length. Zero height
		generates a flat spiral, non-zero height generates a spring.
		Negative height generates a left hand turn.

		Pitch is how far apart the wires are per turn; in spirals
		that's like cylinder number on a disk, for springs, that's
		height per turn. Thus, n_turns = height / spacing

		xzrN == yzRN ? circular : ellipsoid

		r1 == r2 ? cylindrical : tapered

		'''
		gh = "GH" + dec(tag) + dec(segments)
		gh += sci(pitch) + sci(height)
		gh += sci(xzr1) + sci(yzr1) + sci(xzr2) + sci(yzr2)
		gh += sci(wireRadius) + "\n"
		return gh

	def ga(self, tag, segments, arcRadius, startAngle, endAngle, wireRadius):
		''' Return the line for a GA card, an arc in the X-Z plane with its center at the origin
		'''
		notUsed = 0.0
		ga = "GA" + dec(tag) + dec(segments)
		ga += sci(arcRadius) + sci(startAngle) + sci(endAngle)
		ga += sci(wireRadius)
		ga += sci(notUsed) # Note: xnec2c fills this in with its "Segs % lambda" field, but that may be a bug
		ga += sci(notUsed) + sci(notUsed) + "\n"
		return ga

	def gm(self, rotX, rotY, rotZ, trX, trY, trZ, firstTag):
		''' Return the line for a GM card, move (rotate and translate).
			rotX, rotY, and rotZ: angle to rotate around each axis
			trX, trY, and trZ: distance to translate along each axis
			firstTag: first tag# to apply transform to (subseqent tag#'s get it too... like it or not)
		'''
		tagIncrement = 0
		newStructures = 0
		gm = "GM" + dec(tagIncrement) + dec(newStructures)
		gm += sci(rotX) + sci(rotY) + sci(rotZ)
		gm += sci(trX) + sci(trY) + sci(trZ)
		gm += sci(firstTag*1.0) + "\n"
		return gm

	def ge(self):
		''' Card to "terminate reading of geometry data cards"
		'''
		GPFLAG = 0  # Ground plane flag. 0 means no ground plane present.
		ge = "GE"
		ge += dec(GPFLAG) + dec(0) + sci(0) + sci(0) + sci(0) + sci(0) + sci(0) + sci(0) + sci(0) + "\n"
		return ge

	def fr(self, start, stepSize, stepCount):
		''' Define the frequency range to be modeled
		'''
		IFRQ = 0           # Step type, 0 is linear (additive), 1 = multiplicative
		NFRQ = stepCount   # Number of frequency steps
		I3   = 0           # blank
		I4   = 0           # blank
		FMHZ   = start     # Starting frequency in MHz
		DELFRQ = stepSize  # Frequency stepping increment (IFRQ=0), or multiplication factor (IFRQ=1)
		fr = "FR"
		fr += dec(IFRQ) + dec(NFRQ) + dec(I3) + dec(I4)
		fr += sci(FMHZ) + sci(DELFRQ) + "\n"
		return fr

	def ex(self,tag,segment):
		''' Define excitation parameters.
		'''
		I1 = 0        # Excitation type. 0 means an "applied-E-field" voltage source
		I2 = tag      # Tag number of the wire element to which the source will be applied
		I3 = segment  # Segment within the previously specified wire element to which the source will be applied
		I4 = 0        # 0 means use defaults for admittance matrix asymmetry and printing input impedance voltage
		F1 = 1.0      # Real part of voltage
		F2 = 0.0      # Imaginary part of voltage
		ex = "EX"
		ex += dec(I1) + dec(I2) + dec(I3) + dec(I4)
		ex += sci(F1) + sci(F2) + sci(0) + sci(0) + sci(0) + sci(0) + "\n"
		return ex


	def rp(self):
		''' Card to initiate calculation and output of radiation pattern.
		'''
		I1  = 0      # 0 is normal mode: defaults to free-space unless a previous GN card specified a ground plane
		NTH = 37     # Number of values of theta (angle away from positive Z axis)
		NPH = 37     # Number of values of phi (angle away from X axis in the XY plane)
		I4  = 0      # Use defaults for some misc output printing options
		THETS = 0.0  # Theta start value in degrees
		PHIS  = 0.0  # Phi start value in degrees
		DTH   = 10.0 # Delta-theta in degrees
		DPH   = 10.0 # Delta-phi in degrees
		rp = "RP"
		rp += dec(I1) + dec(NTH) + dec(NPH) + dec(I4)
		rp += sci(THETS) + sci(PHIS) + sci(DTH) + sci(DPH) + "\n"
		return rp


	def en(self):
		''' Card to mark end of input
		'''
		return "EN\n"

	# ---------------------------------------------------------------------------------------------------
	# High-level geometry functions
	# ---------------------------------------------------------------------------------------------------

	def addWire(self, segments, pt1, pt2):
		''' Append a wire, increment the tag number, and return this object to facilitate a chained attachToEX() call
		'''
		self.tag += 1
		self.wires += self.gw(self.tag, segments, pt1.x, pt1.y, pt1.z, pt2.x, pt2.y, pt2.z, self.wireRadius)
		self.flushTransformBuffer()
		self.middle = math.trunc(segments/2) + 1
		self.endpoint = copy.copy(pt2)
		return self

	def addArc(self, segments, radius, start, end, rotate, translate):
		''' Append an arc using a combination of a GA card (radius, start angle, end angle), a GM card to rotate
			and translate the arc from the origin into it's correct location, and a second GM card to restore the
			transformation matrix for cards that come after the arc.
		'''
		# Place the arc in the XZ plane with its center on the origin
		self.tag += 1
		self.wires += self.ga(self.tag, segments, radius, start, end, self.wireRadius)
		self.flushTransformBuffer()
		self.middle = math.trunc(segments/2) + 1
		# Move the arc to where it's supposed to be (note the tag #)
		r = rotate
		t = translate
		self.transforms += self.gm(r.rx, r.ry, r.rz, t.x, t.y, t.z, self.tag)
		# Queue up the transforms to roll back the translation and rotation, using multiple gm cards to ensure
		# that it really works (see GM card documentation about order of operations). This will restore the normal
		# coordinate system if any elements are appended to the model after this arc, but the use of tag = n+1
		# means it could break the nec2 parser if it's included without a GW or GA that actually uses tag n+1. The
		# point of this buffering nonsense is to avoid triggering that parsing problem.
		self.transformBuffer += self.gm(  0.0,   0.0,   0.0, -t.x, -t.y, -t.z, self.tag+1)
		self.transformBuffer += self.gm(  0.0,   0.0, -r.rz,  0.0,  0.0,  0.0, self.tag+1)
		self.transformBuffer += self.gm(  0.0, -r.ry,   0.0,  0.0,  0.0,  0.0, self.tag+1)
		self.transformBuffer += self.gm(-r.rx,   0.0,   0.0,  0.0,  0.0,  0.0, self.tag+1)
		return self

	def addHelix(self, segments, pt1, properties, rotate=None, translate=None):
		''' Append a helix...
		Also does housekeeping such as incrementing the tag number,
		translating or rotate it, and return this object to facilitate chaining
		'''
		self.tag += 1
		hr = properties['length'] / math.pi / 2
		height = properties['height']
		pitch = properties['height']
		self.wires += self.gh(self.tag, segments, pitch, height, hr, hr, hr, hr, self.wireRadius)
		self.flushTransformBuffer()
		# Move the helix to where it's supposed to be (note the tag #)
		r = rotate
		t = translate
		self.transforms += self.gm(r.rx, r.ry, r.rz, t.x, t.y, t.z, self.tag)
		# Queue up the transforms to roll back the translation and rotation, using multiple gm cards to ensure
		# that it really works (see GM card documentation about order of operations). This will restore the normal
		# coordinate system if any elements are appended to the model after this arc, but the use of tag = n+1
		# means it could break the nec2 parser if it's included without a GW or GA that actually uses tag n+1. The
		# point of this buffering nonsense is to avoid triggering that parsing problem.
		self.transformBuffer += self.gm(  0.0,   0.0,   0.0, -t.x, -t.y, -t.z, self.tag+1)
		self.transformBuffer += self.gm(  0.0,   0.0, -r.rz,  0.0,  0.0,  0.0, self.tag+1)
		self.transformBuffer += self.gm(  0.0, -r.ry,   0.0,  0.0,  0.0,  0.0, self.tag+1)
		self.transformBuffer += self.gm(-r.rx,   0.0,   0.0,  0.0,  0.0,  0.0, self.tag+1)
		self.middle = math.trunc(segments/2) + 1
		return self

	def feedAtMiddle(self):
		''' Attach the EX card feedpoint to the middle segment of the element that was most recently created
		'''
		self.EX_tag     = self.tag
		self.EX_segment = self.middle

	def feedAtStart(self):
		''' Attach the EX card feedpoint to the first segment of the element that was most recently created
		'''
		self.EX_tag     = self.tag
		self.EX_segment = 1


	def getText(self, start, stepSize, stepCount):
		footer = self.ge()
		footer += self.ex(tag=self.EX_tag, segment=self.EX_segment)
		footer += self.fr(start, stepSize, stepCount)
		footer += self.rp()
		footer += self.en()
		return self.wires + self.transforms + footer
>>>>>>> b6fbf51e


# =======================================================================================================
# File I/O
# =======================================================================================================

def writeCardsToFile(fileName, comments, cardStack):
    ''' Write a NEC2 formatted card stack to the output file
    '''
    nec2File = open(fileName,'w')
    nec2File.write(comments.strip() + "\n")
    nec2File.write(cardStack.strip() + "\n")
    nec2File.close()


def copyCardFileToConsole(fileName):
    ''' Dump the card stack back to the console for a quick sanity check
    '''
    nec2File = open(fileName,'r')
    print(nec2File.read())
    nec2File.close()

<|MERGE_RESOLUTION|>--- conflicted
+++ resolved
@@ -1,18 +1,16 @@
 '''
 Copyright 2012 Will Snook (http://willsnook.com)
 Copyright 2015 Chris Kuethe (https://github.com/ckuethe)
+Copyright 2025 Devin Bayer (https://doubly.so/dev)
 MIT License
 
 Utility code for generating antenna geometry files in nec2 card stack format
 '''
 
 import math
-<<<<<<< HEAD
+import copy
 
 SCALE = 1000
-=======
-import copy
->>>>>>> b6fbf51e
 
 # =======================================================================================================
 # Field formatting functions (i.e. "columns" in punchcard-speak)
@@ -60,16 +58,16 @@
     return degrees * 1.0
 
 def AWG(n):
-	'''
-	convert awg to wire diameter in m.
-	AWG 0000 (4/0) .. 0 (1/0) maps to -3..0
-	'''
-	if type(n) is not int:
-		raise TypeError('AWG must be an integer')
-	if n not in range(-3, 41):
-		raise ValueError('AWG must be from -3 to 40')
-	# https://en.wikipedia.org/wiki/American_wire_gauge
-	return math.exp(2.1104 - 0.11594*n) * 1e-3
+    '''
+    convert awg to wire diameter in m.
+    AWG 0000 (4/0) .. 0 (1/0) maps to -3..0
+    '''
+    if type(n) is not int:
+        raise TypeError('AWG must be an integer')
+    if n not in range(-3, 41):
+        raise ValueError('AWG must be from -3 to 40')
+    # https://en.wikipedia.org/wiki/American_wire_gauge
+    return math.exp(2.1104 - 0.11594*n) * 1e-3
 
 # =======================================================================================================
 # Output conversions from meters back to inches
@@ -106,8 +104,7 @@
 # =======================================================================================================
 
 class Model:
-<<<<<<< HEAD
-    def __init__(self, wireRadius):
+    def __init__(self, wireRadius, wavelength=None, frequency=None, velocityfactor=1.0):
         ''' Prepare the model with the given wire radius
         '''
         self.wires      = ""
@@ -116,6 +113,20 @@
         self.tag        = 0
         self.EX_tag     = 0
         self.EX_segment = 0
+        self.endpoint = Point(0,0,0)
+
+        self.velocityfactor = velocityfactor
+        if (wavelength and frequency):
+            self.wavelength = wavelength
+            self.frequency = frequency
+        elif wavelength:
+            self.wavelength = wavelength
+            self.frequency = self.velocityfactor * 3e8 / self.wavelength
+        elif frequency:
+            self.frequency = frequency
+            self.wavelength = self.velocityfactor * 3e8 / self.frequency
+        else:
+            self.wavelength = self.frequency = None
 
         self.transformBuffer = ''
 
@@ -141,6 +152,35 @@
         gw += length(x2) + length(y2) + length(z2)
         gw += length(radius) + "\n"
         return gw
+    
+    def gs(self):
+        ''' Scale Structure Dimensions '''
+        return "GS" + dec(0) + dec(0) + dec(SCALE) + "\n"
+
+    def gh(self, tag, segments, pitch,height, xzr1,yzr1, xzr2,yzr2, wireRadius):
+        '''
+        NEC2 calls it "Turns Spacing" and "Helix Length"; I
+        prefer to say "Pitch" and "Height", respectively.
+
+        Height is how tall the structure is if you stand it up on a
+        table. It has nothing to do with wire length. Zero height
+        generates a flat spiral, non-zero height generates a spring.
+        Negative height generates a left hand turn.
+
+        Pitch is how far apart the wires are per turn; in spirals
+        that's like cylinder number on a disk, for springs, that's
+        height per turn. Thus, n_turns = height / spacing
+
+        xzrN == yzRN ? circular : ellipsoid
+
+        r1 == r2 ? cylindrical : tapered
+
+        '''
+        gh = "GH" + dec(tag) + dec(segments)
+        gh += sci(pitch) + sci(height)
+        gh += sci(xzr1) + sci(yzr1) + sci(xzr2) + sci(yzr2)
+        gh += sci(wireRadius) + "\n"
+        return gh
 
     def ga(self, tag, segments, arcRadius, startAngle, endAngle, wireRadius):
         ''' Return the line for a GA card, an arc in the X-Z plane with its center at the origin
@@ -172,12 +212,8 @@
         '''
         GPFLAG = 0  # Ground plane flag. 0 means no ground plane present.
         ge = "GE"
-        ge += dec(GPFLAG) + "\n"
+        ge += dec(GPFLAG) + dec(0) + sci(0) + sci(0) + sci(0) + sci(0) + sci(0) + sci(0) + sci(0) + "\n"
         return ge
-    
-    def gs(self):
-        ''' Scale Structure Dimensions '''
-        return "GS" + dec(0) + dec(0) + dec(SCALE) + "\n"
 
     def fr(self, start, stepSize, stepCount):
         ''' Define the frequency range to be modeled
@@ -204,9 +240,8 @@
         F2 = 0.0      # Imaginary part of voltage
         ex = "EX"
         ex += dec(I1) + dec(I2) + dec(I3) + dec(I4)
-        ex += sci(F1) + sci(F2) + "\n"
+        ex += sci(F1) + sci(F2) + sci(0) + sci(0) + sci(0) + sci(0) + "\n"
         return ex
-
 
     def rp(self):
         ''' Card to initiate calculation and output of radiation pattern.
@@ -241,6 +276,7 @@
         self.wires += self.gw(self.tag, segments, pt1.x, pt1.y, pt1.z, pt2.x, pt2.y, pt2.z, self.wireRadius)
         self.flushTransformBuffer()
         self.middle = math.trunc(segments/2) + 1
+        self.endpoint = copy.copy(pt2)
         return self
 
     def addArc(self, segments, radius, start, end, rotate, translate):
@@ -268,12 +304,44 @@
         self.transformBuffer += self.gm(-r.rx,   0.0,   0.0,  0.0,  0.0,  0.0, self.tag+1)
         return self
 
+    def addHelix(self, segments, pt1, properties, rotate=None, translate=None):
+        ''' Append a helix...
+        Also does housekeeping such as incrementing the tag number,
+        translating or rotate it, and return this object to facilitate chaining
+        '''
+        self.tag += 1
+        hr = properties['length'] / math.pi / 2
+        height = properties['height']
+        pitch = properties['height']
+        self.wires += self.gh(self.tag, segments, pitch, height, hr, hr, hr, hr, self.wireRadius)
+        self.flushTransformBuffer()
+        # Move the helix to where it's supposed to be (note the tag #)
+        r = rotate
+        t = translate
+        self.transforms += self.gm(r.rx, r.ry, r.rz, t.x, t.y, t.z, self.tag)
+        # Queue up the transforms to roll back the translation and rotation, using multiple gm cards to ensure
+        # that it really works (see GM card documentation about order of operations). This will restore the normal
+        # coordinate system if any elements are appended to the model after this arc, but the use of tag = n+1
+        # means it could break the nec2 parser if it's included without a GW or GA that actually uses tag n+1. The
+        # point of this buffering nonsense is to avoid triggering that parsing problem.
+        self.transformBuffer += self.gm(  0.0,   0.0,   0.0, -t.x, -t.y, -t.z, self.tag+1)
+        self.transformBuffer += self.gm(  0.0,   0.0, -r.rz,  0.0,  0.0,  0.0, self.tag+1)
+        self.transformBuffer += self.gm(  0.0, -r.ry,   0.0,  0.0,  0.0,  0.0, self.tag+1)
+        self.transformBuffer += self.gm(-r.rx,   0.0,   0.0,  0.0,  0.0,  0.0, self.tag+1)
+        self.middle = math.trunc(segments/2) + 1
+        return self
+
     def feedAtMiddle(self):
         ''' Attach the EX card feedpoint to the middle segment of the element that was most recently created
         '''
         self.EX_tag     = self.tag
         self.EX_segment = self.middle
 
+    def feedAtStart(self):
+        ''' Attach the EX card feedpoint to the first segment of the element that was most recently created
+        '''
+        self.EX_tag     = self.tag
+        self.EX_segment = 1
 
     def getText(self, start, stepSize, stepCount):
         footer = self.ge()
@@ -282,252 +350,6 @@
         footer += self.rp()
         footer += self.en()
         return self.gs() + self.wires + self.transforms + footer
-=======
-	def __init__(self, wireRadius, wavelength=None, frequency=None, velocityfactor=1.0):
-		''' Prepare the model with the given wire radius
-		'''
-		self.wires      = ""
-		self.transforms = ""
-		self.wireRadius = wireRadius
-		self.tag        = 0
-		self.EX_tag     = 0
-		self.EX_segment = 0
-		self.endpoint = Point(0,0,0)
-
-		self.velocityfactor = velocityfactor
-		if (wavelength and frequency):
-			self.wavelength = wavelength
-			self.frequency = frequency
-		elif wavelength:
-			self.wavelength = wavelength
-			self.frequency = self.velocityfactor * 3e8 / self.wavelength
-		elif frequency:
-			self.frequency = frequency
-			self.wavelength = self.velocityfactor * 3e8 / self.frequency
-		else:
-			self.wavelength = self.frequency = None
-
-		self.transformBuffer = ''
-
-	# ---------------------------------------------------------------------------------------------------
-	# Low-level functions to generate nec2 cards
-	# See documentation at http://www.nec2.org/part_3/cards/ 
-	# Tag & segments have no units. Dimensions are in meters. Angles are in degrees.
-	# ---------------------------------------------------------------------------------------------------
-
-	def flushTransformBuffer(self):
-		''' Used in some song and dance to avoid the edge case that can occur with an arc as the last element
-		    My double GM card trick causes a problem if the second GM tries to refer to a tag that doesn't exist
-		'''
-		self.transforms      += self.transformBuffer
-		self.transformBuffer  = ""
-
-
-	def gw(self, tag, segments, x1, y1, z1, x2, y2, z2, radius):
-		''' Return the line for a GW card, a wire.
-		'''
-		gw = "GW" + dec(tag) + dec(segments)
-		gw += sci(x1) + sci(y1) + sci(z1)
-		gw += sci(x2) + sci(y2) + sci(z2)
-		gw += sci(radius) + "\n"
-		return gw
-
-	def gh(self, tag, segments, pitch,height, xzr1,yzr1, xzr2,yzr2, wireRadius):
-		'''
-		NEC2 calls it "Turns Spacing" and "Helix Length"; I
-		prefer to say "Pitch" and "Height", respectively.
-
-		Height is how tall the structure is if you stand it up on a
-		table. It has nothing to do with wire length. Zero height
-		generates a flat spiral, non-zero height generates a spring.
-		Negative height generates a left hand turn.
-
-		Pitch is how far apart the wires are per turn; in spirals
-		that's like cylinder number on a disk, for springs, that's
-		height per turn. Thus, n_turns = height / spacing
-
-		xzrN == yzRN ? circular : ellipsoid
-
-		r1 == r2 ? cylindrical : tapered
-
-		'''
-		gh = "GH" + dec(tag) + dec(segments)
-		gh += sci(pitch) + sci(height)
-		gh += sci(xzr1) + sci(yzr1) + sci(xzr2) + sci(yzr2)
-		gh += sci(wireRadius) + "\n"
-		return gh
-
-	def ga(self, tag, segments, arcRadius, startAngle, endAngle, wireRadius):
-		''' Return the line for a GA card, an arc in the X-Z plane with its center at the origin
-		'''
-		notUsed = 0.0
-		ga = "GA" + dec(tag) + dec(segments)
-		ga += sci(arcRadius) + sci(startAngle) + sci(endAngle)
-		ga += sci(wireRadius)
-		ga += sci(notUsed) # Note: xnec2c fills this in with its "Segs % lambda" field, but that may be a bug
-		ga += sci(notUsed) + sci(notUsed) + "\n"
-		return ga
-
-	def gm(self, rotX, rotY, rotZ, trX, trY, trZ, firstTag):
-		''' Return the line for a GM card, move (rotate and translate).
-			rotX, rotY, and rotZ: angle to rotate around each axis
-			trX, trY, and trZ: distance to translate along each axis
-			firstTag: first tag# to apply transform to (subseqent tag#'s get it too... like it or not)
-		'''
-		tagIncrement = 0
-		newStructures = 0
-		gm = "GM" + dec(tagIncrement) + dec(newStructures)
-		gm += sci(rotX) + sci(rotY) + sci(rotZ)
-		gm += sci(trX) + sci(trY) + sci(trZ)
-		gm += sci(firstTag*1.0) + "\n"
-		return gm
-
-	def ge(self):
-		''' Card to "terminate reading of geometry data cards"
-		'''
-		GPFLAG = 0  # Ground plane flag. 0 means no ground plane present.
-		ge = "GE"
-		ge += dec(GPFLAG) + dec(0) + sci(0) + sci(0) + sci(0) + sci(0) + sci(0) + sci(0) + sci(0) + "\n"
-		return ge
-
-	def fr(self, start, stepSize, stepCount):
-		''' Define the frequency range to be modeled
-		'''
-		IFRQ = 0           # Step type, 0 is linear (additive), 1 = multiplicative
-		NFRQ = stepCount   # Number of frequency steps
-		I3   = 0           # blank
-		I4   = 0           # blank
-		FMHZ   = start     # Starting frequency in MHz
-		DELFRQ = stepSize  # Frequency stepping increment (IFRQ=0), or multiplication factor (IFRQ=1)
-		fr = "FR"
-		fr += dec(IFRQ) + dec(NFRQ) + dec(I3) + dec(I4)
-		fr += sci(FMHZ) + sci(DELFRQ) + "\n"
-		return fr
-
-	def ex(self,tag,segment):
-		''' Define excitation parameters.
-		'''
-		I1 = 0        # Excitation type. 0 means an "applied-E-field" voltage source
-		I2 = tag      # Tag number of the wire element to which the source will be applied
-		I3 = segment  # Segment within the previously specified wire element to which the source will be applied
-		I4 = 0        # 0 means use defaults for admittance matrix asymmetry and printing input impedance voltage
-		F1 = 1.0      # Real part of voltage
-		F2 = 0.0      # Imaginary part of voltage
-		ex = "EX"
-		ex += dec(I1) + dec(I2) + dec(I3) + dec(I4)
-		ex += sci(F1) + sci(F2) + sci(0) + sci(0) + sci(0) + sci(0) + "\n"
-		return ex
-
-
-	def rp(self):
-		''' Card to initiate calculation and output of radiation pattern.
-		'''
-		I1  = 0      # 0 is normal mode: defaults to free-space unless a previous GN card specified a ground plane
-		NTH = 37     # Number of values of theta (angle away from positive Z axis)
-		NPH = 37     # Number of values of phi (angle away from X axis in the XY plane)
-		I4  = 0      # Use defaults for some misc output printing options
-		THETS = 0.0  # Theta start value in degrees
-		PHIS  = 0.0  # Phi start value in degrees
-		DTH   = 10.0 # Delta-theta in degrees
-		DPH   = 10.0 # Delta-phi in degrees
-		rp = "RP"
-		rp += dec(I1) + dec(NTH) + dec(NPH) + dec(I4)
-		rp += sci(THETS) + sci(PHIS) + sci(DTH) + sci(DPH) + "\n"
-		return rp
-
-
-	def en(self):
-		''' Card to mark end of input
-		'''
-		return "EN\n"
-
-	# ---------------------------------------------------------------------------------------------------
-	# High-level geometry functions
-	# ---------------------------------------------------------------------------------------------------
-
-	def addWire(self, segments, pt1, pt2):
-		''' Append a wire, increment the tag number, and return this object to facilitate a chained attachToEX() call
-		'''
-		self.tag += 1
-		self.wires += self.gw(self.tag, segments, pt1.x, pt1.y, pt1.z, pt2.x, pt2.y, pt2.z, self.wireRadius)
-		self.flushTransformBuffer()
-		self.middle = math.trunc(segments/2) + 1
-		self.endpoint = copy.copy(pt2)
-		return self
-
-	def addArc(self, segments, radius, start, end, rotate, translate):
-		''' Append an arc using a combination of a GA card (radius, start angle, end angle), a GM card to rotate
-			and translate the arc from the origin into it's correct location, and a second GM card to restore the
-			transformation matrix for cards that come after the arc.
-		'''
-		# Place the arc in the XZ plane with its center on the origin
-		self.tag += 1
-		self.wires += self.ga(self.tag, segments, radius, start, end, self.wireRadius)
-		self.flushTransformBuffer()
-		self.middle = math.trunc(segments/2) + 1
-		# Move the arc to where it's supposed to be (note the tag #)
-		r = rotate
-		t = translate
-		self.transforms += self.gm(r.rx, r.ry, r.rz, t.x, t.y, t.z, self.tag)
-		# Queue up the transforms to roll back the translation and rotation, using multiple gm cards to ensure
-		# that it really works (see GM card documentation about order of operations). This will restore the normal
-		# coordinate system if any elements are appended to the model after this arc, but the use of tag = n+1
-		# means it could break the nec2 parser if it's included without a GW or GA that actually uses tag n+1. The
-		# point of this buffering nonsense is to avoid triggering that parsing problem.
-		self.transformBuffer += self.gm(  0.0,   0.0,   0.0, -t.x, -t.y, -t.z, self.tag+1)
-		self.transformBuffer += self.gm(  0.0,   0.0, -r.rz,  0.0,  0.0,  0.0, self.tag+1)
-		self.transformBuffer += self.gm(  0.0, -r.ry,   0.0,  0.0,  0.0,  0.0, self.tag+1)
-		self.transformBuffer += self.gm(-r.rx,   0.0,   0.0,  0.0,  0.0,  0.0, self.tag+1)
-		return self
-
-	def addHelix(self, segments, pt1, properties, rotate=None, translate=None):
-		''' Append a helix...
-		Also does housekeeping such as incrementing the tag number,
-		translating or rotate it, and return this object to facilitate chaining
-		'''
-		self.tag += 1
-		hr = properties['length'] / math.pi / 2
-		height = properties['height']
-		pitch = properties['height']
-		self.wires += self.gh(self.tag, segments, pitch, height, hr, hr, hr, hr, self.wireRadius)
-		self.flushTransformBuffer()
-		# Move the helix to where it's supposed to be (note the tag #)
-		r = rotate
-		t = translate
-		self.transforms += self.gm(r.rx, r.ry, r.rz, t.x, t.y, t.z, self.tag)
-		# Queue up the transforms to roll back the translation and rotation, using multiple gm cards to ensure
-		# that it really works (see GM card documentation about order of operations). This will restore the normal
-		# coordinate system if any elements are appended to the model after this arc, but the use of tag = n+1
-		# means it could break the nec2 parser if it's included without a GW or GA that actually uses tag n+1. The
-		# point of this buffering nonsense is to avoid triggering that parsing problem.
-		self.transformBuffer += self.gm(  0.0,   0.0,   0.0, -t.x, -t.y, -t.z, self.tag+1)
-		self.transformBuffer += self.gm(  0.0,   0.0, -r.rz,  0.0,  0.0,  0.0, self.tag+1)
-		self.transformBuffer += self.gm(  0.0, -r.ry,   0.0,  0.0,  0.0,  0.0, self.tag+1)
-		self.transformBuffer += self.gm(-r.rx,   0.0,   0.0,  0.0,  0.0,  0.0, self.tag+1)
-		self.middle = math.trunc(segments/2) + 1
-		return self
-
-	def feedAtMiddle(self):
-		''' Attach the EX card feedpoint to the middle segment of the element that was most recently created
-		'''
-		self.EX_tag     = self.tag
-		self.EX_segment = self.middle
-
-	def feedAtStart(self):
-		''' Attach the EX card feedpoint to the first segment of the element that was most recently created
-		'''
-		self.EX_tag     = self.tag
-		self.EX_segment = 1
-
-
-	def getText(self, start, stepSize, stepCount):
-		footer = self.ge()
-		footer += self.ex(tag=self.EX_tag, segment=self.EX_segment)
-		footer += self.fr(start, stepSize, stepCount)
-		footer += self.rp()
-		footer += self.en()
-		return self.wires + self.transforms + footer
->>>>>>> b6fbf51e
 
 
 # =======================================================================================================
